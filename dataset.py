"""
Torch dataset object for synthetically rendered spatial data.
"""

import os # 운영체제(OS)와 상호작용할 수 있도록 도와주는 기본 라이브러리, 파일 경로나 디렉토리 관리, 환경 변수 접근 등을 할 때 사용
import torch # PyTorch 라이브러리를 가져오는 코드
from scipy.io.wavfile import read # WAV 파일을 읽기 위한 라이브러리
import os
<<<<<<< HEAD
import torch
from scipy.io.wavfile import read
import os
import glob
import re
=======
import glob # 파일 패턴 매칭을 위한 라이브러리

>>>>>>> a4915272

def get_dataset(dir): # 주어진 디렉토리에서 '_original.wav' 파일과 대응하는 '_converted.wav' 파일을 찾는 함수
    original_files = glob.glob(os.path.join(dir, "*_original.wav")) # '_original.wav' 파일 목록을 가져옴
    converted_files = [] # 변환된 파일 목록을 저장할 리스트
    for original_file in original_files:
        converted_file = original_file.replace( 
            "_original.wav", "_converted.wav") # "_original.wav" -> '_converted.wav'로 변경
        converted_files.append(converted_file) # 변환된 파일 리스트에 저장
    return original_files, converted_files # 원본 파일과 변환된 파일 목록 반환


def load_wav(full_path): # 주어진 경로의 WAV 파일을 로드하는 함수
    sampling_rate, data = read(full_path) # WAV 파일의 샘플링 레이트와 데이터를 읽음
    return data, sampling_rate # 데이터와 샘플링 레이트 반환


class LLVCDataset(torch.utils.data.Dataset): # 음성 데이터를 로드하는 PyTorch Dataset 클래스

    def __init__(
        self,
        dir, # 데이터셋이 저장된 디렉토리
        sr, # 샘플링 레이트
        wav_len, # WAV 데이터 길이 (프레임 단위)
        dset # 데이터셋 유형 ('train', 'val', 'dev')
    ):
        assert dset in [ # 데이터셋 유형 ("train","val","dev")
            "train",
            "val",
            "dev"
        ], "`dset` must be one of ['train', 'val', 'dev']"
        self.dset = dset # 데이터셋 유형 저장
        file_dir = os.path.join(dir, dset) # 데이터셋 경로 설정
        self.wav_len = wav_len # WAV 길이 저장
        self.sr = sr # 샘플링 레이트 저장
        self.original_files, self.converted_files = get_dataset( # 파일 목록 불러오기
            file_dir
        )

    def __len__(self):
        return len(self.original_files) # 데이터셋의 크기 반환 (원본 파일 개수)

    def __getitem__(self, idx): # 인덱스에 해당하는 데이터를 로드하여 반환하는 함수
        original_wav = self.original_files[idx] # 원본 WAV 파일 경로 가져오기
        converted_wav = self.converted_files[idx] # 변환된 WAV 파일 경로 가져오기

        original_data, o_sr = load_wav(original_wav) # 원본 음성 데이터 및 샘플링 레이트 로드
        converted_data, c_sr = load_wav(converted_wav) # 변환된 음성 데이터 및 샘플링 레이트 로드

        assert o_sr == self.sr, f"Expected {self.sr}Hz, got {o_sr}Hz for file {original_wav}" # original_wav 샘플링 레이트 확인
        assert c_sr == self.sr, f"Expected {self.sr}Hz, got {c_sr}Hz for file {converted_wav}" # converted_wav 샘플링 레이트 확인

        converted = torch.from_numpy(original_data)  # original_data NumPy 배열을 PyTorch Tensor로 변환
        gt = torch.from_numpy(converted_data)  # converted_data NumPy 배열을 PyTorch Tensor로 변환

        converted = converted.unsqueeze(0).to(torch.float) / 32768  # 16비트 PCM 정규화 및 차원 추가
        gt = gt.unsqueeze(0).to(torch.float) / 32768 # 16비트 PCM 정규화 및 차원 추가

        if gt.shape[-1] < self.wav_len: # gt 데이터 길이가 `wav_len`보다 짧으면 0으로 패딩
            gt = torch.cat(
                (gt, torch.zeros(1, self.wav_len - gt.shape[-1])), dim=1)
        else: # `wav_len`보다 길면 잘라내기
            gt = gt[:, : self.wav_len]

        if converted.shape[-1] < self.wav_len: # 변환된 데이터 길이가 `wav_len`보다 짧으면 0으로 패딩
            converted = torch.cat(
                (converted, torch.zeros(1, self.wav_len - converted.shape[-1])), dim=1
            )
        else: # `wav_len`보다 길면 잘라내기
            converted = converted[:, : self.wav_len]

<<<<<<< HEAD
        #임의로 파일 이름에 따라 타겟 인덱스 지정해줌
        filename = os.path.basename(self.original_files[idx])
        match = re.search(r"speaker(\d+)_", filename)
        target_index = int(match.group(1)) if match else 0

        return converted, gt, target_index
=======
        return converted, gt  # 변환된 데이터와 정답 데이터 반환
>>>>>>> a4915272
<|MERGE_RESOLUTION|>--- conflicted
+++ resolved
@@ -6,16 +6,8 @@
 import torch # PyTorch 라이브러리를 가져오는 코드
 from scipy.io.wavfile import read # WAV 파일을 읽기 위한 라이브러리
 import os
-<<<<<<< HEAD
-import torch
-from scipy.io.wavfile import read
-import os
-import glob
 import re
-=======
 import glob # 파일 패턴 매칭을 위한 라이브러리
-
->>>>>>> a4915272
 
 def get_dataset(dir): # 주어진 디렉토리에서 '_original.wav' 파일과 대응하는 '_converted.wav' 파일을 찾는 함수
     original_files = glob.glob(os.path.join(dir, "*_original.wav")) # '_original.wav' 파일 목록을 가져옴
@@ -86,13 +78,9 @@
         else: # `wav_len`보다 길면 잘라내기
             converted = converted[:, : self.wav_len]
 
-<<<<<<< HEAD
         #임의로 파일 이름에 따라 타겟 인덱스 지정해줌
         filename = os.path.basename(self.original_files[idx])
         match = re.search(r"speaker(\d+)_", filename)
         target_index = int(match.group(1)) if match else 0
 
-        return converted, gt, target_index
-=======
-        return converted, gt  # 변환된 데이터와 정답 데이터 반환
->>>>>>> a4915272
+        return converted, gt, target_index